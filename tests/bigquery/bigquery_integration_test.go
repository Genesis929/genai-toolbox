--- conflicted
+++ resolved
@@ -269,17 +269,15 @@
 			"source":      "my-instance",
 			"description": "Tool to list table within a dataset",
 		},
-<<<<<<< HEAD
 		"execute-sql-restricted": map[string]any{
 			"kind":        "bigquery-execute-sql",
 			"source":      "my-instance",
 			"description": "Tool to execute SQL",
-=======
+		},
 		"conversational-analytics-restricted": map[string]any{
 			"kind":        "bigquery-conversational-analytics",
 			"source":      "my-instance",
 			"description": "Tool to ask BigQuery conversational analytics",
->>>>>>> 345bd6af
 		},
 	}
 
@@ -309,13 +307,10 @@
 	// Run tests
 	runListTableIdsWithRestriction(t, allowedDatasetName1, disallowedDatasetName, allowedTableName1, allowedForecastTableName1)
 	runListTableIdsWithRestriction(t, allowedDatasetName2, disallowedDatasetName, allowedTableName2, allowedForecastTableName2)
-<<<<<<< HEAD
 	runExecuteSqlWithRestriction(t, allowedTableNameParam1, disallowedTableNameParam)
 	runExecuteSqlWithRestriction(t, allowedTableNameParam2, disallowedTableNameParam)
-=======
 	runConversationalAnalyticsWithRestriction(t, allowedDatasetName1, disallowedDatasetName, allowedTableName1, disallowedTableName)
 	runConversationalAnalyticsWithRestriction(t, allowedDatasetName2, disallowedDatasetName, allowedTableName2, disallowedTableName)
->>>>>>> 345bd6af
 }
 
 // getBigQueryParamToolInfo returns statements and param for my-tool for bigquery kind
@@ -2161,7 +2156,6 @@
 	}
 }
 
-<<<<<<< HEAD
 func runExecuteSqlWithRestriction(t *testing.T, allowedTableFullName, disallowedTableFullName string) {
 	allowedTableParts := strings.Split(strings.Trim(allowedTableFullName, "`"), ".")
 	if len(allowedTableParts) != 3 {
@@ -2212,7 +2206,38 @@
 			sql:            "EXECUTE IMMEDIATE 'SELECT 1'",
 			wantStatusCode: http.StatusBadRequest,
 			wantInError:    "EXECUTE IMMEDIATE is not allowed when dataset restrictions are in place",
-=======
+		},
+	}
+
+	for _, tc := range testCases {
+		t.Run(tc.name, func(t *testing.T) {
+			body := bytes.NewBuffer([]byte(fmt.Sprintf(`{"sql":"%s"}`, tc.sql)))
+			req, err := http.NewRequest(http.MethodPost, "http://127.0.0.1:5000/api/tool/execute-sql-restricted/invoke", body)
+			if err != nil {
+				t.Fatalf("unable to create request: %s", err)
+			}
+			req.Header.Add("Content-type", "application/json")
+			resp, err := http.DefaultClient.Do(req)
+			if err != nil {
+				t.Fatalf("unable to send request: %s", err)
+			}
+			defer resp.Body.Close()
+
+			if resp.StatusCode != tc.wantStatusCode {
+				bodyBytes, _ := io.ReadAll(resp.Body)
+				t.Fatalf("unexpected status code: got %d, want %d. Body: %s", resp.StatusCode, tc.wantStatusCode, string(bodyBytes))
+			}
+
+			if tc.wantInError != "" {
+				bodyBytes, _ := io.ReadAll(resp.Body)
+				if !strings.Contains(string(bodyBytes), tc.wantInError) {
+					t.Errorf("unexpected error message: got %q, want to contain %q", string(bodyBytes), tc.wantInError)
+				}
+			}
+		})
+	}
+}
+
 func runConversationalAnalyticsWithRestriction(t *testing.T, allowedDatasetName, disallowedDatasetName, allowedTableName, disallowedTableName string) {
 	allowedTableRefsJSON := fmt.Sprintf(`[{"projectId":"%s","datasetId":"%s","tableId":"%s"}]`, BigqueryProject, allowedDatasetName, allowedTableName)
 	disallowedTableRefsJSON := fmt.Sprintf(`[{"projectId":"%s","datasetId":"%s","tableId":"%s"}]`, BigqueryProject, disallowedDatasetName, disallowedTableName)
@@ -2235,16 +2260,11 @@
 			tableRefs:      disallowedTableRefsJSON,
 			wantStatusCode: http.StatusBadRequest,
 			wantInError:    fmt.Sprintf("access to dataset '%s.%s' (from table '%s') is not allowed", BigqueryProject, disallowedDatasetName, disallowedTableName),
->>>>>>> 345bd6af
 		},
 	}
 
 	for _, tc := range testCases {
 		t.Run(tc.name, func(t *testing.T) {
-<<<<<<< HEAD
-			body := bytes.NewBuffer([]byte(fmt.Sprintf(`{"sql":"%s"}`, tc.sql)))
-			req, err := http.NewRequest(http.MethodPost, "http://127.0.0.1:5000/api/tool/execute-sql-restricted/invoke", body)
-=======
 			requestBodyMap := map[string]any{
 				"user_query_with_context": "What is in the table?",
 				"table_references":        tc.tableRefs,
@@ -2256,7 +2276,6 @@
 			body := bytes.NewBuffer(bodyBytes)
 
 			req, err := http.NewRequest(http.MethodPost, "http://127.0.0.1:5000/api/tool/conversational-analytics-restricted/invoke", body)
->>>>>>> 345bd6af
 			if err != nil {
 				t.Fatalf("unable to create request: %s", err)
 			}
@@ -2272,8 +2291,6 @@
 				t.Fatalf("unexpected status code: got %d, want %d. Body: %s", resp.StatusCode, tc.wantStatusCode, string(bodyBytes))
 			}
 
-<<<<<<< HEAD
-=======
 			if tc.wantInResult != "" {
 				var respBody map[string]interface{}
 				if err := json.NewDecoder(resp.Body).Decode(&respBody); err != nil {
@@ -2288,7 +2305,6 @@
 				}
 			}
 
->>>>>>> 345bd6af
 			if tc.wantInError != "" {
 				bodyBytes, _ := io.ReadAll(resp.Body)
 				if !strings.Contains(string(bodyBytes), tc.wantInError) {
@@ -2297,8 +2313,6 @@
 			}
 		})
 	}
-<<<<<<< HEAD
-=======
 }
 
 func runBigQuerySearchCatalogToolInvokeTest(t *testing.T, datasetName string, tableName string) {
@@ -2458,5 +2472,4 @@
 			}
 		})
 	}
->>>>>>> 345bd6af
 }