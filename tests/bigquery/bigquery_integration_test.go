--- conflicted
+++ resolved
@@ -201,26 +201,6 @@
 
 	// Create two datasets, one allowed, one not.
 	baseName := strings.ReplaceAll(uuid.New().String(), "-", "")
-<<<<<<< HEAD
-	allowedDatasetName := fmt.Sprintf("allowed_dataset_%s", baseName)
-	disallowedDatasetName := fmt.Sprintf("disallowed_dataset_%s", baseName)
-	allowedTableName := "allowed_table"
-	disallowedTableName := "disallowed_table"
-	allowedForecastTableName := "allowed_forecast_table"
-	disallowedForecastTableName := "disallowed_forecast_table"
-
-	// Setup allowed table
-	allowedTableNameParam := fmt.Sprintf("`%s.%s.%s`", BigqueryProject, allowedDatasetName, allowedTableName)
-	createAllowedTableStmt := fmt.Sprintf("CREATE TABLE %s (id INT64)", allowedTableNameParam)
-	teardownAllowed := setupBigQueryTable(t, ctx, client, createAllowedTableStmt, "", allowedDatasetName, allowedTableNameParam, nil)
-	defer teardownAllowed(t)
-
-	// Setup allowed forecast table
-	allowedForecastTableFullName := fmt.Sprintf("`%s.%s.%s`", BigqueryProject, allowedDatasetName, allowedForecastTableName)
-	createForecastStmt, insertForecastStmt, forecastParams := getBigQueryForecastToolInfo(allowedForecastTableFullName)
-	teardownAllowedForecast := setupBigQueryTable(t, ctx, client, createForecastStmt, insertForecastStmt, allowedDatasetName, allowedForecastTableFullName, forecastParams)
-	defer teardownAllowedForecast(t)
-=======
 	allowedDatasetName1 := fmt.Sprintf("allowed_dataset_1_%s", baseName)
 	allowedDatasetName2 := fmt.Sprintf("allowed_dataset_2_%s", baseName)
 	disallowedDatasetName := fmt.Sprintf("disallowed_dataset_%s", baseName)
@@ -252,7 +232,6 @@
 	createForecastStmt2, insertForecastStmt2, forecastParams2 := getBigQueryForecastToolInfo(allowedForecastTableFullName2)
 	teardownAllowedForecast2 := setupBigQueryTable(t, ctx, client, createForecastStmt2, insertForecastStmt2, allowedDatasetName2, allowedForecastTableFullName2, forecastParams2)
 	defer teardownAllowedForecast2(t)
->>>>>>> aa397247
 
 	// Setup disallowed table
 	disallowedTableNameParam := fmt.Sprintf("`%s.%s.%s`", BigqueryProject, disallowedDatasetName, disallowedTableName)
@@ -268,7 +247,89 @@
 
 	// Configure source with dataset restriction.
 	sourceConfig := getBigQueryVars(t)
-<<<<<<< HEAD
+	sourceConfig["allowedDatasets"] = []string{allowedDatasetName1, allowedDatasetName2}
+
+	// Configure tool
+	toolsConfig := map[string]any{
+		"list-table-ids-restricted": map[string]any{
+			"kind":        "bigquery-list-table-ids",
+			"source":      "my-instance",
+			"description": "Tool to list table within a dataset",
+		},
+	}
+
+	// Create config file
+	config := map[string]any{
+		"sources": map[string]any{
+			"my-instance": sourceConfig,
+		},
+		"tools": toolsConfig,
+	}
+
+	// Start server
+	cmd, cleanup, err := tests.StartCmd(ctx, config)
+	if err != nil {
+		t.Fatalf("command initialization returned an error: %s", err)
+	}
+	defer cleanup()
+
+	waitCtx, cancel := context.WithTimeout(ctx, 10*time.Second)
+	defer cancel()
+	out, err := testutils.WaitForString(waitCtx, regexp.MustCompile(`Server ready to serve`), cmd.Out)
+	if err != nil {
+		t.Logf("toolbox command logs: \n%s", out)
+		t.Fatalf("toolbox didn't start successfully: %s", err)
+	}
+
+	// Run tests
+	runListTableIdsWithRestriction(t, allowedDatasetName1, disallowedDatasetName, allowedTableName1, allowedForecastTableName1)
+	runListTableIdsWithRestriction(t, allowedDatasetName2, disallowedDatasetName, allowedTableName2, allowedForecastTableName2)
+}
+
+func TestBigQueryToolWithDatasetRestriction(t *testing.T) {
+	ctx, cancel := context.WithTimeout(context.Background(), time.Minute)
+	defer cancel()
+
+	client, err := initBigQueryConnection(BigqueryProject)
+	if err != nil {
+		t.Fatalf("unable to create BigQuery client: %s", err)
+	}
+
+	// Create two datasets, one allowed, one not.
+	baseName := strings.ReplaceAll(uuid.New().String(), "-", "")
+	allowedDatasetName := fmt.Sprintf("allowed_dataset_%s", baseName)
+	disallowedDatasetName := fmt.Sprintf("disallowed_dataset_%s", baseName)
+	allowedTableName := "allowed_table"
+	disallowedTableName := "disallowed_table"
+	allowedForecastTableName := "allowed_forecast_table"
+	disallowedForecastTableName := "disallowed_forecast_table"
+
+	// Setup allowed table
+	allowedTableNameParam := fmt.Sprintf("`%s.%s.%s`", BigqueryProject, allowedDatasetName, allowedTableName)
+	createAllowedTableStmt := fmt.Sprintf("CREATE TABLE %s (id INT64)", allowedTableNameParam)
+	teardownAllowed := setupBigQueryTable(t, ctx, client, createAllowedTableStmt, "", allowedDatasetName, allowedTableNameParam, nil)
+	defer teardownAllowed(t)
+
+	// Setup allowed forecast table
+	allowedForecastTableFullName := fmt.Sprintf("`%s.%s.%s`", BigqueryProject, allowedDatasetName, allowedForecastTableName)
+	createForecastStmt, insertForecastStmt, forecastParams := getBigQueryForecastToolInfo(allowedForecastTableFullName)
+	teardownAllowedForecast := setupBigQueryTable(t, ctx, client, createForecastStmt, insertForecastStmt, allowedDatasetName, allowedForecastTableFullName, forecastParams)
+	defer teardownAllowedForecast(t)
+
+	// Setup disallowed table
+	disallowedTableNameParam := fmt.Sprintf("`%s.%s.%s`", BigqueryProject, disallowedDatasetName, disallowedTableName)
+	createDisallowedTableStmt := fmt.Sprintf("CREATE TABLE %s (id INT64)", disallowedTableNameParam)
+	teardownDisallowed := setupBigQueryTable(t, ctx, client, createDisallowedTableStmt, "", disallowedDatasetName, disallowedTableNameParam, nil)
+	defer teardownDisallowed(t)
+
+	// Setup disallowed forecast table
+	disallowedForecastTableFullName := fmt.Sprintf("`%s.%s.%s`", BigqueryProject, disallowedDatasetName, disallowedForecastTableName)
+	createDisallowedForecastStmt, insertDisallowedForecastStmt, disallowedForecastParams := getBigQueryForecastToolInfo(disallowedForecastTableFullName)
+	teardownDisallowedForecast := setupBigQueryTable(t, ctx, client, createDisallowedForecastStmt, insertDisallowedForecastStmt, disallowedDatasetName, disallowedForecastTableFullName, disallowedForecastParams)
+	defer teardownDisallowedForecast(t)
+
+	// Configure source with dataset restriction.
+	sourceConfig := getBigQueryVars(t)
 	sourceConfig["allowed_datasets"] = []string{allowedDatasetName}
 
 	// Configure tool
@@ -278,18 +339,11 @@
 			"source":      "my-instance",
 			"description": "Tool to list dataset ids",
 		},
-=======
-	sourceConfig["allowedDatasets"] = []string{allowedDatasetName1, allowedDatasetName2}
-
-	// Configure tool
-	toolsConfig := map[string]any{
->>>>>>> aa397247
 		"list-table-ids-restricted": map[string]any{
 			"kind":        "bigquery-list-table-ids",
 			"source":      "my-instance",
 			"description": "Tool to list table within a dataset",
 		},
-<<<<<<< HEAD
 		"get-dataset-info-restricted": map[string]any{
 			"kind":        "bigquery-get-dataset-info",
 			"source":      "my-instance",
@@ -315,8 +369,6 @@
 			"source":      "my-instance",
 			"description": "Tool to ask BigQuery conversational analytics",
 		},
-=======
->>>>>>> aa397247
 	}
 
 	// Create config file
@@ -343,7 +395,6 @@
 	}
 
 	// Run tests
-<<<<<<< HEAD
 	runListDatasetIdsWithRestriction(t, allowedDatasetName, disallowedDatasetName)
 	runListTableIdsWithRestriction(t, allowedDatasetName, disallowedDatasetName, allowedTableName, allowedForecastTableName)
 	runGetDatasetInfoWithRestriction(t, allowedDatasetName, disallowedDatasetName)
@@ -401,10 +452,6 @@
 		t.Logf("toolbox command logs: \n%s", out)
 		t.Errorf("unexpected error message: got logs do not contain %q", wantError)
 	}
-=======
-	runListTableIdsWithRestriction(t, allowedDatasetName1, disallowedDatasetName, allowedTableName1, allowedForecastTableName1)
-	runListTableIdsWithRestriction(t, allowedDatasetName2, disallowedDatasetName, allowedTableName2, allowedForecastTableName2)
->>>>>>> aa397247
 }
 
 // getBigQueryParamToolInfo returns statements and param for my-tool for bigquery kind
