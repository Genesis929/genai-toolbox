--- conflicted
+++ resolved
@@ -274,7 +274,6 @@
 			"source":      "my-instance",
 			"description": "Tool to list table within a dataset",
 		},
-<<<<<<< HEAD
 		"get-dataset-info-restricted": map[string]any{
 			"kind":        "bigquery-get-dataset-info",
 			"source":      "my-instance",
@@ -285,21 +284,16 @@
 			"source":      "my-instance",
 			"description": "Tool to get table info",
 		},
-=======
->>>>>>> 9501ebbd
 		"execute-sql-restricted": map[string]any{
 			"kind":        "bigquery-execute-sql",
 			"source":      "my-instance",
 			"description": "Tool to execute SQL",
 		},
-<<<<<<< HEAD
 		"forecast-restricted": map[string]any{
 			"kind":        "bigquery-forecast",
 			"source":      "my-instance",
 			"description": "Tool to forecast",
 		},
-=======
->>>>>>> 9501ebbd
 		"conversational-analytics-restricted": map[string]any{
 			"kind":        "bigquery-conversational-analytics",
 			"source":      "my-instance",
@@ -343,7 +337,6 @@
 	runExecuteSqlWithRestriction(t, allowedTableNameParam2, disallowedTableNameParam)
 	runConversationalAnalyticsWithRestriction(t, allowedDatasetName1, disallowedDatasetName, allowedTableName1, disallowedTableName)
 	runConversationalAnalyticsWithRestriction(t, allowedDatasetName2, disallowedDatasetName, allowedTableName2, disallowedTableName)
-<<<<<<< HEAD
 	runGetDatasetInfoWithRestriction(t, allowedDatasetName1, disallowedDatasetName)
 	runGetTableInfoWithRestriction(t, allowedDatasetName1, disallowedDatasetName, allowedTableName1, disallowedTableName)
 	runExecuteSqlWithRestriction(t, allowedTableNameParam1, disallowedTableNameParam)
@@ -398,10 +391,8 @@
 		t.Logf("toolbox command logs: \n%s", out)
 		t.Errorf("unexpected error message: got logs do not contain %q", wantError)
 	}
-=======
 	runForecastWithRestriction(t, allowedForecastTableFullName1, disallowedForecastTableFullName)
 	runForecastWithRestriction(t, allowedForecastTableFullName2, disallowedForecastTableFullName)
->>>>>>> 9501ebbd
 }
 
 // getBigQueryParamToolInfo returns statements and param for my-tool for bigquery kind
