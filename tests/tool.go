--- conflicted
+++ resolved
@@ -405,7 +405,6 @@
 
 // TemplateParameterTestConfig represents the various configuration options for template parameter tests.
 type TemplateParameterTestConfig struct {
-<<<<<<< HEAD
 	ignoreDdl       bool
 	ignoreInsert    bool
 	ddlWant         string
@@ -415,16 +414,7 @@
 	nameFieldArray  string
 	nameColFilter   string
 	createColArray  string
-=======
-	ignoreDdl      bool
-	ignoreInsert   bool
-	selectAllWant  string
-	select1Want    string
-	nameFieldArray string
-	nameColFilter  string
-	createColArray string
-	insert1Want    string
->>>>>>> dbf355d3
+	insert1Want     string
 }
 
 type Option func(*TemplateParameterTestConfig)
@@ -501,7 +491,6 @@
 // NewTemplateParameterTestConfig creates a new TemplateParameterTestConfig instances with options.
 func NewTemplateParameterTestConfig(options ...Option) *TemplateParameterTestConfig {
 	templateParamTestOption := &TemplateParameterTestConfig{
-<<<<<<< HEAD
 		ignoreDdl:       false,
 		ignoreInsert:    false,
 		ddlWant:         "null",
@@ -511,16 +500,7 @@
 		nameFieldArray:  `["name"]`,
 		nameColFilter:   "name",
 		createColArray:  `["id INT","name VARCHAR(20)","age INT"]`,
-=======
-		ignoreDdl:      false,
-		ignoreInsert:   false,
-		selectAllWant:  "[{\"age\":21,\"id\":1,\"name\":\"Alex\"},{\"age\":100,\"id\":2,\"name\":\"Alice\"}]",
-		select1Want:    "[{\"age\":21,\"id\":1,\"name\":\"Alex\"}]",
-		nameFieldArray: `["name"]`,
-		nameColFilter:  "name",
-		createColArray: `["id INT","name VARCHAR(20)","age INT"]`,
-		insert1Want:    "null",
->>>>>>> dbf355d3
+		insert1Want:     "null",
 	}
 
 	// Apply provided options
@@ -561,11 +541,7 @@
 			api:           "http://127.0.0.1:5000/api/tool/insert-table-templateParams-tool/invoke",
 			requestHeader: map[string]string{},
 			requestBody:   bytes.NewBuffer([]byte(fmt.Sprintf(`{"tableName": "%s", "columns":["id","name","age"], "values":"1, 'Alex', 21"}`, tableName))),
-<<<<<<< HEAD
-			want:          config.ddlWant,
-=======
 			want:          config.insert1Want,
->>>>>>> dbf355d3
 			isErr:         false,
 		},
 		{
@@ -574,11 +550,7 @@
 			api:           "http://127.0.0.1:5000/api/tool/insert-table-templateParams-tool/invoke",
 			requestHeader: map[string]string{},
 			requestBody:   bytes.NewBuffer([]byte(fmt.Sprintf(`{"tableName": "%s", "columns":["id","name","age"], "values":"2, 'Alice', 100"}`, tableName))),
-<<<<<<< HEAD
-			want:          config.ddlWant,
-=======
 			want:          config.insert1Want,
->>>>>>> dbf355d3
 			isErr:         false,
 		},
 		{
