--- conflicted
+++ resolved
@@ -119,22 +119,18 @@
     kind: "bigquery"
     project: "my-project-id"
     useClientOAuth: true
+    # location: "US" # Optional: Specifies the location for query jobs.
+    # allowed_datasets: # Optional: Restricts tool access to a specific list of datasets.
+    #   - "my_dataset_1"
+    #   - "other_project.my_dataset_2"
 ```
 
 ## Reference
 
-<<<<<<< HEAD
-| **field** | **type** | **required** | **description**                                                               |
-|-----------|:--------:|:------------:|-------------------------------------------------------------------------------|
-| kind      |  string  |     true     | Must be "bigquery".                                                           |
-| project   |  string  |     true     | Id of the GCP project that the cluster was created in (e.g. "my-project-id"). |
-| location  |  string  |    false     | Specifies the location (e.g., 'us', 'asia-northeast1') in which to run the query job. This location must match the location of any tables referenced in the query. The default behavior is for it to be executed in the US multi-region |
-| allowed_datasets  | []string |    false     | An optional list of dataset IDs that tools using this source are allowed to access. If provided, any tool operation attempting to access a dataset not in this list will be rejected. To enforce this, two types of operations are also disallowed: 1) Dataset-level operations (e.g., `CREATE SCHEMA`), and 2) operations where table access cannot be statically analyzed (e.g., `EXECUTE IMMEDIATE`, `CREATE PROCEDURE`). If a single dataset is provided, it will be treated as the default for prebuilt tools. |
-=======
 | **field**      | **type** | **required** | **description**                                                                                                                                                                                                                         |
 |----------------|:--------:|:------------:|-----------------------------------------------------------------------------------------------------------------------------------------------------------------------------------------------------------------------------------------|
 | kind           |  string  |     true     | Must be "bigquery".                                                                                                                                                                                                                     |
 | project        |  string  |     true     | Id of the GCP project that the cluster was created in (e.g. "my-project-id").                                                                                                                                                           |
 | location       |  string  |    false     | Specifies the location (e.g., 'us', 'asia-northeast1') in which to run the query job. This location must match the location of any tables referenced in the query. The default behavior is for it to be executed in the US multi-region |
-| useClientOAuth |   bool   |    false     | If true, forwards the client's OAuth access token from the "Authorization" header to downstream queries.                                                                                                                                |
->>>>>>> bc91559c
+| allowed_datasets  | []string |    false     | An optional list of dataset IDs that tools using this source are allowed to access. If provided, any tool operation attempting to access a dataset not in this list will be rejected. To enforce this, two types of operations are also disallowed: 1) Dataset-level operations (e.g., `CREATE SCHEMA`), and 2) operations where table access cannot be statically analyzed (e.g., `EXECUTE IMMEDIATE`, `CREATE PROCEDURE`). If a single dataset is provided, it will be treated as the default for prebuilt tools. |
+| useClientOAuth |   bool   |    false     | If true, forwards the client's OAuth access token from the "Authorization" header to downstream queries.                                                                                                                                |