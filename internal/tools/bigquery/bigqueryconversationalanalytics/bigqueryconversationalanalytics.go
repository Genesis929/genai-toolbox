// Copyright 2025 Google LLC
//
// Licensed under the Apache License, Version 2.0 (the "License");
// you may not use this file except in compliance with the License.
// You may obtain a copy of the License at
//
//     http://www.apache.org/licenses/LICENSE-2.0
//
// Unless required by applicable law or agreed to in writing, software
// distributed under the License is distributed on an "AS IS" BASIS,
// WITHOUT WARRANTIES OR CONDITIONS OF ANY KIND, either express or implied.
// See the License for the specific language governing permissions and
// limitations under the License.

package bigqueryconversationalanalytics

import (
	"bytes"
	"context"
	"encoding/json"
	"fmt"
	"io"
	"net/http"
	"strings"

	bigqueryapi "cloud.google.com/go/bigquery"
	yaml "github.com/goccy/go-yaml"
	"github.com/googleapis/genai-toolbox/internal/sources"
	bigqueryds "github.com/googleapis/genai-toolbox/internal/sources/bigquery"
	"github.com/googleapis/genai-toolbox/internal/tools"
	"golang.org/x/oauth2"
)

const kind string = "bigquery-conversational-analytics"

const instructions = `**INSTRUCTIONS - FOLLOW THESE RULES:**
1. **CONTENT:** Your answer should present the supporting data and then provide a conclusion based on that data.
2. **OUTPUT FORMAT:** Your entire response MUST be in plain text format ONLY.
3. **NO CHARTS:** You are STRICTLY FORBIDDEN from generating any charts, graphs, images, or any other form of visualization.`

func init() {
	if !tools.Register(kind, newConfig) {
		panic(fmt.Sprintf("tool kind %q already registered", kind))
	}
}

func newConfig(ctx context.Context, name string, decoder *yaml.Decoder) (tools.ToolConfig, error) {
	actual := Config{Name: name}
	if err := decoder.DecodeContext(ctx, &actual); err != nil {
		return nil, err
	}
	return actual, nil
}

type compatibleSource interface {
	BigQueryClient() *bigqueryapi.Client
	BigQueryTokenSourceWithScope(ctx context.Context, scope string) (oauth2.TokenSource, error)
	BigQueryProject() string
	BigQueryLocation() string
	GetMaxQueryResultRows() int
	UseClientAuthorization() bool
	IsDatasetAllowed(projectID, datasetID string) bool
	BigQueryAllowedDatasets() []string
}

type BQTableReference struct {
	ProjectID string `json:"projectId"`
	DatasetID string `json:"datasetId"`
	TableID   string `json:"tableId"`
}

// Structs for building the JSON payload
type UserMessage struct {
	Text string `json:"text"`
}
type Message struct {
	UserMessage UserMessage `json:"userMessage"`
}
type BQDatasource struct {
	TableReferences []BQTableReference `json:"tableReferences"`
}
type DatasourceReferences struct {
	BQ BQDatasource `json:"bq"`
}
type ImageOptions struct {
	NoImage map[string]any `json:"noImage"`
}
type ChartOptions struct {
	Image ImageOptions `json:"image"`
}
type Options struct {
	Chart ChartOptions `json:"chart"`
}
type InlineContext struct {
	DatasourceReferences DatasourceReferences `json:"datasourceReferences"`
	Options              Options              `json:"options"`
}

type CAPayload struct {
	Project       string        `json:"project"`
	Messages      []Message     `json:"messages"`
	InlineContext InlineContext `json:"inlineContext"`
	ClientIdEnum  string        `json:"clientIdEnum"`
}

// validate compatible sources are still compatible
var _ compatibleSource = &bigqueryds.Source{}

var compatibleSources = [...]string{bigqueryds.SourceKind}

type Config struct {
	Name         string   `yaml:"name" validate:"required"`
	Kind         string   `yaml:"kind" validate:"required"`
	Source       string   `yaml:"source" validate:"required"`
	Description  string   `yaml:"description" validate:"required"`
	AuthRequired []string `yaml:"authRequired"`
}

// validate interface
var _ tools.ToolConfig = Config{}

func (cfg Config) ToolConfigKind() string {
	return kind
}

func (cfg Config) Initialize(srcs map[string]sources.Source) (tools.Tool, error) {
	// verify source exists
	rawS, ok := srcs[cfg.Source]
	if !ok {
		return nil, fmt.Errorf("no source named %q configured", cfg.Source)
	}

	// verify the source is compatible
	s, ok := rawS.(compatibleSource)
	if !ok {
		return nil, fmt.Errorf("invalid source for %q tool: source kind must be one of %q", kind, compatibleSources)
	}

	allowedDatasets := s.BigQueryAllowedDatasets()
<<<<<<< HEAD
	tableRefsDescription := `A JSON string of a list of BigQuery tables to use as context. Each object in the list must contain 'projectId', 'datasetId', and 'tableId'. Example: '[{"projectId": "my-gcp-project", "datasetId": "my_dataset", "tableId": "my_table"}]'`
=======
	tableRefsDescription := `A JSON string of a list of BigQuery tables to use as context. Each object in the list must contain 'projectId', 'datasetId', and 'tableId'. Example: '[{"projectId": "my-gcp-project", "datasetId": "my_dataset", "tableId": "my_table"}]'.`
>>>>>>> 345bd6af
	if len(allowedDatasets) > 0 {
		datasetIDs := []string{}
		for _, ds := range allowedDatasets {
			datasetIDs = append(datasetIDs, fmt.Sprintf("`%s`", ds))
		}
		tableRefsDescription += fmt.Sprintf(" The tables must only be from datasets in the following list: %s.", strings.Join(datasetIDs, ", "))
	}
	userQueryParameter := tools.NewStringParameter("user_query_with_context", "The user's question, potentially including conversation history and system instructions for context.")
	tableRefsParameter := tools.NewStringParameter("table_references", tableRefsDescription)

	parameters := tools.Parameters{userQueryParameter, tableRefsParameter}

	mcpManifest := tools.McpManifest{
		Name:        cfg.Name,
		Description: cfg.Description,
		InputSchema: parameters.McpManifest(),
	}

	// Get cloud-platform token source for Gemini Data Analytics API during initialization
	var bigQueryTokenSourceWithScope oauth2.TokenSource
	if !s.UseClientAuthorization() {
		ctx := context.Background()
		ts, err := s.BigQueryTokenSourceWithScope(ctx, "https://www.googleapis.com/auth/cloud-platform")
		if err != nil {
			return nil, fmt.Errorf("failed to get cloud-platform token source: %w", err)
		}
		bigQueryTokenSourceWithScope = ts
	}

	// finish tool setup
	t := Tool{
		Name:               cfg.Name,
		Kind:               kind,
		Project:            s.BigQueryProject(),
		Location:           s.BigQueryLocation(),
		Parameters:         parameters,
		AuthRequired:       cfg.AuthRequired,
		Client:             s.BigQueryClient(),
		UseClientOAuth:     s.UseClientAuthorization(),
		TokenSource:        bigQueryTokenSourceWithScope,
		manifest:           tools.Manifest{Description: cfg.Description, Parameters: parameters.Manifest(), AuthRequired: cfg.AuthRequired},
		mcpManifest:        mcpManifest,
		MaxQueryResultRows: s.GetMaxQueryResultRows(),
		IsDatasetAllowed:   s.IsDatasetAllowed,
		AllowedDatasets:    allowedDatasets,
	}
	return t, nil
}

// validate interface
var _ tools.Tool = Tool{}

type Tool struct {
	Name           string           `yaml:"name"`
	Kind           string           `yaml:"kind"`
	AuthRequired   []string         `yaml:"authRequired"`
	UseClientOAuth bool             `yaml:"useClientOAuth"`
	Parameters     tools.Parameters `yaml:"parameters"`

	Project            string
	Location           string
	Client             *bigqueryapi.Client
	TokenSource        oauth2.TokenSource
	manifest           tools.Manifest
	mcpManifest        tools.McpManifest
	MaxQueryResultRows int
	IsDatasetAllowed   func(projectID, datasetID string) bool
	AllowedDatasets    []string
}

func (t Tool) Invoke(ctx context.Context, params tools.ParamValues, accessToken tools.AccessToken) (any, error) {
	var tokenStr string
	var err error

	// Get credentials for the API call
	if t.UseClientOAuth {
		// Use client-side access token
		if accessToken == "" {
			return nil, fmt.Errorf("tool is configured for client OAuth but no token was provided in the request header: %w", tools.ErrUnauthorized)
		}
		tokenStr, err = accessToken.ParseBearerToken()
		if err != nil {
			return nil, fmt.Errorf("error parsing access token: %w", err)
		}
	} else {
		// Use cloud-platform token source for Gemini Data Analytics API
		if t.TokenSource == nil {
			return nil, fmt.Errorf("cloud-platform token source is missing")
		}
		token, err := t.TokenSource.Token()
		if err != nil {
			return nil, fmt.Errorf("failed to get token from cloud-platform token source: %w", err)
		}
		tokenStr = token.AccessToken
	}

	// Extract parameters from the map
	mapParams := params.AsMap()
	userQuery, _ := mapParams["user_query_with_context"].(string)

	finalQueryText := fmt.Sprintf("%s\n**User Query and Context:**\n%s", instructions, userQuery)

	tableRefsJSON, _ := mapParams["table_references"].(string)
	var tableRefs []BQTableReference
	if tableRefsJSON != "" {
		if err := json.Unmarshal([]byte(tableRefsJSON), &tableRefs); err != nil {
			return nil, fmt.Errorf("failed to parse 'table_references' JSON string: %w", err)
		}
	}

	if len(t.AllowedDatasets) > 0 {
		for _, tableRef := range tableRefs {
			if !t.IsDatasetAllowed(tableRef.ProjectID, tableRef.DatasetID) {
				return nil, fmt.Errorf("access to dataset '%s.%s' (from table '%s') is not allowed", tableRef.ProjectID, tableRef.DatasetID, tableRef.TableID)
			}
		}
	}

	// Construct URL, headers, and payload
	projectID := t.Project
	location := t.Location
	if location == "" {
		location = "us"
	}
	caURL := fmt.Sprintf("https://geminidataanalytics.googleapis.com/v1alpha/projects/%s/locations/%s:chat", projectID, location)

	headers := map[string]string{
		"Authorization": fmt.Sprintf("Bearer %s", tokenStr),
		"Content-Type":  "application/json",
	}

	payload := CAPayload{
		Project:  fmt.Sprintf("projects/%s", projectID),
		Messages: []Message{{UserMessage: UserMessage{Text: finalQueryText}}},
		InlineContext: InlineContext{
			DatasourceReferences: DatasourceReferences{
				BQ: BQDatasource{TableReferences: tableRefs},
			},
			Options: Options{Chart: ChartOptions{Image: ImageOptions{NoImage: map[string]any{}}}},
		},
		ClientIdEnum: "GENAI_TOOLBOX",
	}

	// Call the streaming API
	response, err := getStream(caURL, payload, headers, t.MaxQueryResultRows)
	if err != nil {
		return nil, fmt.Errorf("failed to get response from conversational analytics API: %w", err)
	}

	return response, nil
}

func (t Tool) ParseParams(data map[string]any, claims map[string]map[string]any) (tools.ParamValues, error) {
	return tools.ParseParams(t.Parameters, data, claims)
}

func (t Tool) Manifest() tools.Manifest {
	return t.manifest
}

func (t Tool) McpManifest() tools.McpManifest {
	return t.mcpManifest
}

func (t Tool) Authorized(verifiedAuthServices []string) bool {
	return tools.IsAuthorized(t.AuthRequired, verifiedAuthServices)
}

func (t Tool) RequiresClientAuthorization() bool {
	return t.UseClientOAuth
}

// StreamMessage represents a single message object from the streaming API response.
type StreamMessage struct {
	SystemMessage *SystemMessage `json:"systemMessage,omitempty"`
	Error         *ErrorResponse `json:"error,omitempty"`
}

// SystemMessage contains different types of system-generated content.
type SystemMessage struct {
	Text   *TextResponse   `json:"text,omitempty"`
	Schema *SchemaResponse `json:"schema,omitempty"`
	Data   *DataResponse   `json:"data,omitempty"`
}

// TextResponse contains textual parts of a message.
type TextResponse struct {
	Parts []string `json:"parts"`
}

// SchemaResponse contains schema-related information.
type SchemaResponse struct {
	Query  *SchemaQuery  `json:"query,omitempty"`
	Result *SchemaResult `json:"result,omitempty"`
}

// SchemaQuery holds the question that prompted a schema lookup.
type SchemaQuery struct {
	Question string `json:"question"`
}

// SchemaResult contains the datasources with their schemas.
type SchemaResult struct {
	Datasources []Datasource `json:"datasources"`
}

// Datasource represents a data source with its reference and schema.
type Datasource struct {
	BigQueryTableReference *BQTableReference `json:"bigqueryTableReference,omitempty"`
	Schema                 *BQSchema         `json:"schema,omitempty"`
}

// BQSchema defines the structure of a BigQuery table.
type BQSchema struct {
	Fields []BQField `json:"fields"`
}

// BQField describes a single column in a BigQuery table.
type BQField struct {
	Name        string `json:"name"`
	Type        string `json:"type"`
	Description string `json:"description"`
	Mode        string `json:"mode"`
}

// DataResponse contains data-related information, like queries and results.
type DataResponse struct {
	Query        *DataQuery  `json:"query,omitempty"`
	GeneratedSQL string      `json:"generatedSql,omitempty"`
	Result       *DataResult `json:"result,omitempty"`
}

// DataQuery holds information about a data retrieval query.
type DataQuery struct {
	Name     string `json:"name"`
	Question string `json:"question"`
}

// DataResult contains the schema and rows of a query result.
type DataResult struct {
	Schema BQSchema         `json:"schema"`
	Data   []map[string]any `json:"data"`
}

// ErrorResponse represents an error message from the API.
type ErrorResponse struct {
	Code    float64 `json:"code"` // JSON numbers are float64 by default
	Message string  `json:"message"`
}

func getStream(url string, payload CAPayload, headers map[string]string, maxRows int) (string, error) {
	payloadBytes, err := json.Marshal(payload)
	if err != nil {
		return "", fmt.Errorf("failed to marshal payload: %w", err)
	}

	req, err := http.NewRequest("POST", url, bytes.NewBuffer(payloadBytes))
	if err != nil {
		return "", fmt.Errorf("failed to create request: %w", err)
	}
	for k, v := range headers {
		req.Header.Set(k, v)
	}

	client := &http.Client{}
	resp, err := client.Do(req)
	if err != nil {
		return "", fmt.Errorf("failed to send request: %w", err)
	}
	defer resp.Body.Close()

	if resp.StatusCode != http.StatusOK {
		body, _ := io.ReadAll(resp.Body)
		return "", fmt.Errorf("API returned non-200 status: %d %s", resp.StatusCode, string(body))
	}

	var messages []map[string]any
	decoder := json.NewDecoder(resp.Body)

	// The response is a JSON array, so we read the opening bracket.
	if _, err := decoder.Token(); err != nil {
		if err == io.EOF {
			return "", nil // Empty response is valid
		}
		return "", fmt.Errorf("error reading start of json array: %w", err)
	}

	for decoder.More() {
		var msg StreamMessage
		if err := decoder.Decode(&msg); err != nil {
			if err == io.EOF {
				break
			}
			return "", fmt.Errorf("error decoding stream message: %w", err)
		}

		var newMessage map[string]any
		if msg.SystemMessage != nil {
			if msg.SystemMessage.Text != nil {
				newMessage = handleTextResponse(msg.SystemMessage.Text)
			} else if msg.SystemMessage.Schema != nil {
				newMessage = handleSchemaResponse(msg.SystemMessage.Schema)
			} else if msg.SystemMessage.Data != nil {
				newMessage = handleDataResponse(msg.SystemMessage.Data, maxRows)
			}
		} else if msg.Error != nil {
			newMessage = handleError(msg.Error)
		}
		messages = appendMessage(messages, newMessage)
	}

	var acc strings.Builder
	for i, msg := range messages {
		jsonBytes, err := json.MarshalIndent(msg, "", "  ")
		if err != nil {
			return "", fmt.Errorf("error marshalling message: %w", err)
		}
		acc.Write(jsonBytes)
		if i < len(messages)-1 {
			acc.WriteString("\n")
		}
	}

	return acc.String(), nil
}

func formatBqTableRef(tableRef *BQTableReference) string {
	return fmt.Sprintf("%s.%s.%s", tableRef.ProjectID, tableRef.DatasetID, tableRef.TableID)
}

func formatSchemaAsDict(data *BQSchema) map[string]any {
	headers := []string{"Column", "Type", "Description", "Mode"}
	if data == nil {
		return map[string]any{"headers": headers, "rows": []any{}}
	}

	var rows [][]any
	for _, field := range data.Fields {
		rows = append(rows, []any{field.Name, field.Type, field.Description, field.Mode})
	}
	return map[string]any{"headers": headers, "rows": rows}
}

func formatDatasourceAsDict(datasource *Datasource) map[string]any {
	var sourceName string
	if datasource.BigQueryTableReference != nil {
		sourceName = formatBqTableRef(datasource.BigQueryTableReference)
	}

	var schema map[string]any
	if datasource.Schema != nil {
		schema = formatSchemaAsDict(datasource.Schema)
	}

	return map[string]any{"source_name": sourceName, "schema": schema}
}

func handleTextResponse(resp *TextResponse) map[string]any {
	return map[string]any{"Answer": strings.Join(resp.Parts, "")}
}

func handleSchemaResponse(resp *SchemaResponse) map[string]any {
	if resp.Query != nil {
		return map[string]any{"Question": resp.Query.Question}
	}
	if resp.Result != nil {
		var formattedSources []map[string]any
		for _, ds := range resp.Result.Datasources {
			formattedSources = append(formattedSources, formatDatasourceAsDict(&ds))
		}
		return map[string]any{"Schema Resolved": formattedSources}
	}
	return nil
}

func handleDataResponse(resp *DataResponse, maxRows int) map[string]any {
	if resp.Query != nil {
		return map[string]any{
			"Retrieval Query": map[string]any{
				"Query Name": resp.Query.Name,
				"Question":   resp.Query.Question,
			},
		}
	}
	if resp.GeneratedSQL != "" {
		return map[string]any{"SQL Generated": resp.GeneratedSQL}
	}
	if resp.Result != nil {
		var headers []string
		for _, f := range resp.Result.Schema.Fields {
			headers = append(headers, f.Name)
		}

		totalRows := len(resp.Result.Data)
		var compactRows [][]any
		numRowsToDisplay := totalRows
		if numRowsToDisplay > maxRows {
			numRowsToDisplay = maxRows
		}

		for _, rowVal := range resp.Result.Data[:numRowsToDisplay] {
			var rowValues []any
			for _, header := range headers {
				rowValues = append(rowValues, rowVal[header])
			}
			compactRows = append(compactRows, rowValues)
		}

		summary := fmt.Sprintf("Showing all %d rows.", totalRows)
		if totalRows > maxRows {
			summary = fmt.Sprintf("Showing the first %d of %d total rows.", numRowsToDisplay, totalRows)
		}

		return map[string]any{
			"Data Retrieved": map[string]any{
				"headers": headers,
				"rows":    compactRows,
				"summary": summary,
			},
		}
	}
	return nil
}

func handleError(resp *ErrorResponse) map[string]any {
	return map[string]any{
		"Error": map[string]any{
			"Code":    int(resp.Code),
			"Message": resp.Message,
		},
	}
}

func appendMessage(messages []map[string]any, newMessage map[string]any) []map[string]any {
	if newMessage == nil {
		return messages
	}
	if len(messages) > 0 {
		if _, ok := messages[len(messages)-1]["Data Retrieved"]; ok {
			messages = messages[:len(messages)-1]
		}
	}
	return append(messages, newMessage)
}<|MERGE_RESOLUTION|>--- conflicted
+++ resolved
@@ -137,11 +137,7 @@
 	}
 
 	allowedDatasets := s.BigQueryAllowedDatasets()
-<<<<<<< HEAD
-	tableRefsDescription := `A JSON string of a list of BigQuery tables to use as context. Each object in the list must contain 'projectId', 'datasetId', and 'tableId'. Example: '[{"projectId": "my-gcp-project", "datasetId": "my_dataset", "tableId": "my_table"}]'`
-=======
 	tableRefsDescription := `A JSON string of a list of BigQuery tables to use as context. Each object in the list must contain 'projectId', 'datasetId', and 'tableId'. Example: '[{"projectId": "my-gcp-project", "datasetId": "my_dataset", "tableId": "my_table"}]'.`
->>>>>>> 345bd6af
 	if len(allowedDatasets) > 0 {
 		datasetIDs := []string{}
 		for _, ds := range allowedDatasets {
